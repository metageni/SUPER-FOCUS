--- conflicted
+++ resolved
@@ -1,9 +1,12 @@
-<<<<<<< HEAD
 # SUPER-FOCUS
-    SUPER-FOCUS 0.27: A tool for agile functional analysis of shotgun metagenomic data
-    (c) Silva, G. G. Z., Green K., B. E. Dutilh, and R. A. Edwards: 
+    SUPER-FOCUS 0.28: A tool for agile functional analysis of shotgun metagenomic data
+    (c) Silva, G. G. Z., Green K., B. E. Dutilh, and R. A. Edwards
+
+If you use SUPER-FOCUS in your research, please cite:
+
+    Silva, G. G. Z., Green K., B. E. Dutilh, and R. A. Edwards: 
     SUPER-FOCUS: A tool for agile functional analysis of shotgun metagenomic data. 
-	Bioinformatics. 2015 Oct 9. pii: btv584. website: https://edwards.sdsu.edu/SUPERFOCUS
+	Bioinformatics. 2015 Oct 9. pii: btv584. Website: https://edwards.sdsu.edu/SUPERFOCUS
 
 # Installation
 ## Dependencies
@@ -11,23 +14,6 @@
 - Jellyfish: http://www.cbcb.umd.edu/software/jellyfish
 - Numpy: http://sourceforge.net/projects/numpy/files/NumPy
 - SciPy: http://sourceforge.net/projects/scipy
-=======
-#### SUPER-FOCUS 0.28: A tool for agile functional analysis of shotgun metagenomic data
-(c) Silva, G. G. Z., Green K., B. E. Dutilh, and R. A. Edwards: 
-		SUPER-FOCUS: A tool for agile functional analysis of shotgun metagenomic data. Bioinformatics. 2015 Oct 9. pii: btv584. website: https://edwards.sdsu.edu/SUPERFOCUS
-
-
-#### DOWNLOAD DATABASE
-
-Program: superfocus__downloadDB.py: Downloads and formats the SUPER_FOCUS database for the available aligners
-#### (1) Usage
-
-python superfocus__downloadDB.py aligner
-
-###### Example: 
-	python superfocus__downloadDB.py rapsearch blast diamond
-
->>>>>>> 287d1f20
 
 ## Sequence aligners
 One of the below aligners:
