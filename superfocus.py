--- conflicted
+++ resolved
@@ -1,16 +1,15 @@
-<<<<<<< HEAD
 #!/usr/bin/env python2
-"""SUPER-FOCUS: A tool for agile functional analysis of shotgun metagenomic data || version 0.27
+"""SUPER-FOCUS: A tool for agile functional analysis of shotgun metagenomic data || version 0.29
 ---------------------------------------------------------------------------------------------------------------------------------------
-(c)            Silva, G. G. Z., Green K., B. E. Dutilh, and R. A. Edwards:
-		SUPER-FOCUS: A tool for agile functional analysis of shotgun metagenomic data. Bioinformatics. 2015 Oct 9. pii: btv584.
-website: 	https://edwards.sdsu.edu/SUPERFOCUS
+(c) Silva, G. G. Z., Green K., B. E. Dutilh, and R. A. Edwards:
+SUPER-FOCUS: A tool for agile functional analysis of shotgun metagenomic data. Bioinformatics. 2015 Oct 9. pii: btv584.
+Website: https://edwards.sdsu.edu/SUPERFOCUS
 ---------------------------------------------------------------------------------------------------------------------------------------
 """
 import os, sys
 import numpy as np
 
-options = """SUPER-FOCUS: A tool for agile functional analysis of shotgun metagenomic data
+options = """SUPER-FOCUS v0.29: A tool for agile functional analysis of shotgun metagenomic data
 --------------------------------------------------------------------------------------------------------------------------------
 Options:
          -h     ------: print help
@@ -54,47 +53,6 @@
 }
 
 # gets the user parameters and add in the hash
-=======
-#!/usr/bin/python
-
-#SUPER-FOCUS: A tool for agile functional analysis of shotgun metagenomic data || version 0.28
-#---------------------------------------------------------------------------------------------------------------------------------------
-#(c)            Silva, G. G. Z., Green K., B. E. Dutilh, and R. A. Edwards: 
-#		SUPER-FOCUS: A tool for agile functional analysis of shotgun metagenomic data. Bioinformatics. 2015 Oct 9. pii: btv584.
-#website: 	https://edwards.sdsu.edu/SUPERFOCUS
-#---------------------------------------------------------------------------------------------------------------------------------------
-
-import os,sys,numpy as np
-
-options= "SUPER-FOCUS: A tool for agile functional analysis of shotgun metagenomic data\n"\
-      "--------------------------------------------------------------------------------------------------------------------------------\n"\
-      "Options:\n"\
-      "         -h     ------: print help\n"\
-      "         -q     query file (FASTA or FASTQ format) or folder with multiple FASTA/FASTQ files\n"\
-      "         -dir   string: output directory\n"\
-      "         -o     string: project name (default 'my_project')\n"\
-      "         -mi    float:  minimum identity (default 60 %)\n"\
-      "         -ml    int:    minimum alignment (amino acids) (default: 15)\n"\
-      "         -focus int:    runs FOCUS; 1 does run; 0 does not run: default 0 \n"\
-      "         -t     int:    number of threads (default 8)\n"\
-      "         -e     float:  e-value (default 0.00001)\n"\
-      "         -db    string: database (DB_90, DB_95, DB_98, or DB_100; default DB_98)\n"\
-      "         -p     int:    amino acid input; 0 nucleotides; 1 amino acids (default 0)\n"\
-      "         -k     int:    keep original tabular output. 0 delete it / 1 keep it (default 0)\n"\
-      "         -a     string: aligner choice (rapsearch, blast, diamond; default rapsearch)\n"\
-      "         -fast  int:    runs RAPSearch2 or DIAMOND on fast mode - 0 (False) / 1 (True) (default: 1)\n"\
-      "         -n     int:    normalizes each query counts based on number of hits; 0 doesn't normalize; 1 normalizes (default: 1)\n"\
-      "         -r     string: use only the subsystems in the organisms predicted by -focus ncbi / rast annotation  (default: ncbi)\n"\
-      "--------------------------------------------------------------------------------------------------------------------------------\n"\
-      "example> python superfocus.py -q query.fasta -dir myOutputdirectory"
-
-#hash with all the default parameters
-myproject={'-o':"my_project",'-dir':"","-q":"","-mi":'60',
-           "-ml":"15","-n":"1","-focus":"0","-a":"rapsearch",
-           "-t":"8","-e":"0.00001","-db":"DB_98","-p":"0","-fast":"1","-r":"ncbi","-m":"0","-k":"0"}
-
-#gets the user parameters and add in the hash
->>>>>>> 287d1f20
 def setParameters():
     check = 1
     if "/" in sys.argv[0]:
