--- conflicted
+++ resolved
@@ -348,14 +348,9 @@
                                          threads, fast_mode, WORK_DIRECTORY, amino_acid)
             LOGGER.info("   Parsing Alignments")
             sample_position = query_files.index(temp_query)
-<<<<<<< HEAD
             results, binning_reads = parse_alignments(alignment_name, results, normalise_output, len(query_files),
                                                       sample_position, minimum_identity, minimum_alignment,
                                                       subsystems_translation, aligner, binning_reads, temp_query)
-=======
-            results = parse_alignments(alignment_name, results, normalise_output, len(query_files), sample_position,
-                                       minimum_identity, minimum_alignment, subsystems_translation, aligner)
->>>>>>> 5f22e8ce
 
         # write results
         normalizer = get_denominators(results)
