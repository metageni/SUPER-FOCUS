#!/usr/bin/env python
# -*- coding: utf-8 -*-

from setuptools import setup

requirements = [
    'numpy >= 1.12.1',
    'scipy >= 0.19.0',
]

test_requirements = [
    'pytest'
]
##
setup_requirements = [

]

setup(
<<<<<<< HEAD
    name = 'superfocus',
    version = 0.33,
    description = 'SUPER-FOCUS: A tool for agile functional analysis of shotgun metagenomic data',
    author = 'Genivaldo G.Z. Silva',
    author_email = 'genivaldo.gueiros@gmail.com',
    url = 'https://github.com/metageni/super-focus',
    packages = [
=======
    name='superfocus',
    version=0.32,
    description='SUPER-FOCUS: A tool for agile functional analysis of shotgun metagenomic data',
    author='Genivaldo G.Z. Silva',
    author_email='genivaldo.gueiros@gmail.com',
    url='https://github.com/metageni/super-focus',
    packages=[
>>>>>>> 5f22e8ce
        'superfocus_app',
    ],
    package_dir={'superfocus_app': 'superfocus_app'},
    include_package_data=True,
    install_requires=requirements,
    setup_requires=setup_requirements,
    zip_safe=False,
    keywords='superfocus_app',
    classifiers=[
        'Development Status :: 2 - Pre-Alpha',
        'Intended Audience :: Developers',
        'Natural Language :: English',
        'Programming Language :: Python :: 3.6',
        'Topic :: Scientific/Engineering :: Bio-Informatics',
    ],
    test_suite='tests',
    tests_require=test_requirements,
    entry_points={
        'console_scripts': [
            'superfocus = superfocus_app.superfocus:main',
            'superfocus_downloadDB = superfocus_app.superfocus_downloadDB:main',
        ]
    },
)<|MERGE_RESOLUTION|>--- conflicted
+++ resolved
@@ -17,7 +17,6 @@
 ]
 
 setup(
-<<<<<<< HEAD
     name = 'superfocus',
     version = 0.33,
     description = 'SUPER-FOCUS: A tool for agile functional analysis of shotgun metagenomic data',
@@ -25,15 +24,6 @@
     author_email = 'genivaldo.gueiros@gmail.com',
     url = 'https://github.com/metageni/super-focus',
     packages = [
-=======
-    name='superfocus',
-    version=0.32,
-    description='SUPER-FOCUS: A tool for agile functional analysis of shotgun metagenomic data',
-    author='Genivaldo G.Z. Silva',
-    author_email='genivaldo.gueiros@gmail.com',
-    url='https://github.com/metageni/super-focus',
-    packages=[
->>>>>>> 5f22e8ce
         'superfocus_app',
     ],
     package_dir={'superfocus_app': 'superfocus_app'},
